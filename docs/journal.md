# Molt Development Journal

### 2019-02-17
*   Expression Parsing.
    *   Tcl 7.6 parses integers using `strtoul` with a base of "0", which
        means that it will accept "0x..." as hex, "0..." as octal, and
        anything else as decimal.  
    *   Further, `strtoul` parses the integer from the beginning of a string,
        and returns a pointer to the next character.
    *   There is no equivalent to `strtoul` in Rust.
    *   I don't want or need the octal conversion anyway.
    *   Thing to do: write a function that takes a CharPtr and returns
        Option<String>.  The CharPtr will point to the next character, and the
        String will contain the text of the integer.  Then, use `molt_get_int()`
        to convert it to a MoltInt.
        *   Then, both functions can eventually be extended to support hex.
    *   Similar for MoltFloat.
    *   Added util::read_int() and util::read_float(), with tests.
    *   Added CharPtr::skip_over().

### 2019-02-16
*   Expression Parsing.
*   Starting with Tcl 7.6 parser, per Don Porter.
*   The expression parser often needs to look ahead, i.e., try to parse an integer.
    If it succeeds, the ExprContext needs to get updated to point to the next thing.
    We can do this by cloning the iterator.
    *   info.chars points at the next character in the input.
    *   let mut p = info.chars.clone() gives us the ability to work farther along.
    *   info.chars = p updates the pointer to the next thing.
<<<<<<< HEAD
*   Wrote CharPtr, a simple struct that wraps the peekable iterator and makes it work more
    like a `char* p`;
*   Added and tested `expr_looks_like_int()`.
*   Next Steps:
    *   expr_lex() needs routines that parse an unsigned long or double out of a string,
        leaving whatever's left in place.  Not clear how to do that.  The `&str.parse()`
        method doesn't do that.
=======
    *   Built this into CharPtr.
*   Note: you can't easily compare two iterators for equality the way you can
    compare two `char*`'s.  Better approach: ask parsing routine to return
    `Result<Option<_>,ResultCode>`.  Keep the cloned iterator if Some, and
    not if None.
    *   Could define CharPtr to keep the input `&str` and use `enumerate()` to
        get the index of each character.  Then I could compare these for
        equality.
    *   Tried this; it appears to work.  I'd rather avoid it, though.
>>>>>>> 841d3f1f

### 2019-02-03
*   Expression Parsing
    *   Spent some time yesterday looking at Nom and Pest.
        *   Nom is a parser combinator library.
        *   Pest is a PEG parser generator.
    *   Observations:
        *   Pest has better intro documentation (though it's not perfect).
        *   Pest uses a grammar definition file, Nom does not.
        *   Pest has built-in support for operator precedence and a partial
            example of its use, and Nom does not.
        *   It's much easier to integrate existing code with Nom code:
            Nom parsers are built up of smaller parsers, which can be
            hand-coded if need be.
            *   E.g., I can handle interpolated scripts using
                a suitably-wrapped call to `Interp::eval()`.
        *   Big difficulty with Pest: it wants to do the whole job.  I'd
            need to include rules for command interpolation strings.
        *   Difficulty with Nom: parsing for operator precedence.
            *   Could use an example.
            *   I know people at JPL who have used Nom, who might be able
                to help.
        *   Nom seems like the better choice going forward, if I can
            figure out how to use it.
    *   Need to read up on parsing algebraic expressions.
    *   Two approaches:
        *   Evaluate as I go.  This can work if the structure of the parser
            matches the operator precedence.
        *   "Compile" and evaluate the syntax tree.
    *   The latter lends itself to byte compilation in a way that
        the former doesn't, and is probably no more work to write, once
        I've defined the syntax tree data structure.
        *   So that's probably the next task.
*   Sent email to Don Porter and Andreas Kupries asking for advice.    

### 2019-02-02 (Saturday)
*   Added "if" command.
    *   Since we have no expression parser yet, the conditions
        are assumed to be scripts returning a boolean value.
*   Added "foreach" command.
    *   Only iterates over a single list.
*   Added "break" and "continue" commands.

### 2019-01-27 (Sunday)
*   molt language
    *   Added an `assert_eq` command, for use in molt-book examples, a la the
        Rust documentation.
*   molt-book
    *   Added docs for `assert_eq` and `test`, with examples.
    *   Added example for `append`, using `assert_eq`.
*   Added `molt_ok!` and `molt_err!` macros.
    *   Which are now used throughout.

### 2019-01-26 (Saturday)
*   First, I need to replace the Interp's variable map with a VarStack.
    *   Done.  `Interp::{set,get,unset}` all work as expected.
*   Next, `proc` needs to push and pop stacks.
    *   Done, and tested.  Variables in procs really do have local scope.
*   Implemented `return`.
    *   Subset of full TCL behavior; no way to use return for anything
        but a standard return.
    *   Issue: when to convert a Return result to a normal result?
    *   In TCL the `eval` command clearly does this and proc bodies
        do this, both of which are appropriate.
        *   Procs, because that's what "return" is for.
        *   `eval`, because that's what's used for interpreting interactive
            commands, and that's how it responds.
    *   But control structures like "if" and "while" will need to let
        "return" pass through unchanged.
    *   In TCL, you'd use `catch` instead of `eval`; I suppose I'll need
        an Interp method for that.
    *   Meanwhile, `proc` bodies can use standard `eval` semantics and
        not worry about handling `return` explicitly.
    *   Which is why Tcl_Eval() converts break and continue results to
        errors!  Got it!
*   Implemented `global`, with tests.
*   Argument processing.
    *   Got basic processing down, including optional and var args.
        *   Found bug in list_to_string(); empty arguments weren't braced.
            Fixed.
    *   Added proper "wrong # args" output
*   Proc argument validation
    *   Playing with TCL, found the following behavior:
        *   `proc` rejects arguments that aren't lists of 1 or 2 elements.
        *   `proc` does **not** check whether required/optional/args are
            in the correct order.
            *   In `proc {{a 1} b} {...}` the default for `a` can never
                be used, so it's irrelevant; but it isn't flagged as an error.
        *   The `args` argument is treated as a normal argument if it's
            not in the last place.
        *   Added `proc` arg spec length checking:
            *   "argument with no name"
            *   "too many fields in argument specifier "b 1 2""
        *   Fixed CommandProc's argument processing for "args".

### 2019-01-25 (Friday)
*   Added tests for the VarStack struct.
    *   Found only one bug, in `upvar()`.  Fixed.
*   Now I have the infrastructure I need for proc arguments and local
    variables.

### 2019-01-24 (Thursday)
*   Added the VarStack struct, for managing an interpreter's variables.
    *   Maintains all variable scopes for the interpreter.
    *   Supports upvar/global.

### 2019-01-23 (Wednesday)
*   Added a stub for `proc`.  At present it just executes the body in
    the global context, ignoring the arguments completely.
*   Discovered that I didn't completely fix the "empty command at end
    of script bug"; or, at least, there's another bug.
    *   The following script returns 1; it should return 2.
        *   `set a 1; set b 2`

### 2019-01-21 (Monday)
*   Added `list`, `llength`, `lindex` (with tests)
*   Implementing `proc`
    *   `proc` presents these difficulties
        *   Argument processing
            *   Handling optional arguments and the args argument
                *   This is tedious, but not tricky.
                *   Need not be done for initial implementation.
        *   Variable management
            *   Variables are local by default (including arguments)
            *   Global variables are available only when declared.
            *   We will support the `global` command, but not the
                `variable` command for now.
                *   Variable only really makes sense with namespaces.
        *   Return handling
            *   A return from the middle of the body needs to be handled
                correctly.
                *   I think I have all of the ground work done for this.
    *   Handling local variables
        *   First, store variables in a VarMap: a struct wrapping a
            `HashMap<String, RefCell<String>>`
            *   Question: what happens if you're looping over a list and
                and modify the list contents in TCL?  I'm pretty sure the
                loop is effectively over a copy, because of copy-on-write
                semantics.
        *   Next, the Interp has a stack of VarMaps.  The bottom entry
            reflects the global scope (`upvar #0`!).
        *   Next, each proc pushes a VarMap on the stack, and initializes
            it with its arguments.
        *   `set` and variable interpolation refer to the top of the stack.
        *   The `global` command copies the RefCell for a global variable
            into the top VarMap (and creates it in the global namespace as
            well, if need be)
        *   When the proc returns, it pops its varmap off of the stack.
            *   Could/should we do this in a Drop handler?

### 2019-01-20 (Sunday)
*   Found a write-up on proper Tcl list syntax in the Tcl code base,
    courtesy of wiki.tcl-lang.org.  See docs/list_format.txt.
    *   Two challenges: parsing lists into vectors, and formatting vectors
        as valid lists.
    *   Parsing lists into vectors:
        *   This is almost but not quite the same as parsing a command
            without evaluation (as you'd do for `info complete`).
        *   List of differences:
            *   The set of whitespace characters for lists consists
                of " ", \t, \n, \v, \f, \r.
            *   It includes \n which is a command terminator
            *   It does *not* include other unicode whitespace characters.
                *   It appears that these ARE valid whitespace during
                    command parsing.
            *   backslash-newline is NOT a whitespace character
        *   Backslash processing is done as for command parsing.
        *   TODO: When a backslash is the final character in a string,
            it is replaced by itself. (!)
            *   Should be true for command parsing as well.
        *   Braced-words are parsed as for commands, EXCEPT THAT
            backslash-newline is passed along unchanged rather than
            being converted to a space.
        *   Quoted words are processed without looking for interpolated
            variables or commands; in particular, single "[" characters
            are not an error.  The words ends with the first unescaped
            double-quote.  THEN, backslash substitution is done on the
            word AFTER the full word is known.
        *   Bare words are processed without looking for variables or
            commands, reading up to the next list whitespace, and then
            backslash substitution is done on the result.
        *   For both quoted and bare words, the rule seems to be that
            escapes are preserved without processing (so backslash-space)
            does not break a word; then backslash-substitution is done
            on the word after.
    *   Formatting vectors as lists:
        *   This is simply joining the words with whitespace—except that
            the words may need to be quoted.
        *   Details:
            *   TODO
*   Conclusions:
    *   This is sufficiently different from command parsing as to require
        distinct code (though some lower-level routines can be shared,
        e.g., the Context struct).  It doesn't make sense to confuse the
        command parsing routines with a bunch of if-tests.
    *   This is NOT `info complete` checking, which does need to be
        part of the command parser.
*   Added Interp::complete() and "info complete".
    *   As part of doing "info complete" I added a subcommand mechanism
        and stubs for "info commands" and "info vars".
*   Added list parsing and formatting: `crate::list::get_list()` and
    `crate::list::list_to_string()`.

### 2019-01-19 (Saturday)
*   Added `set` command
    *   Because it makes it easier to test the parser.
*   Spent some time on documentation and tests.
    *   Moved the basic utility functions to lib.rs, since the user will
        want to use them as, e.g., `molt::check_args()`.
*   Added command interpolation.
*   Added variable interpolation.
*   Added backslash substitution.
*   Changed name to "molt".
*   Added "test" command, kind of a baby TclTest command.
*   Began adding tests for the current command set.
    *   test/test_commands.tcl
    *   Found a parsing bug
    *   Added test/test_parser.tcl to verify the bug and the fix.
    *   Fixed it.
    *   Completed the tests for `exit`, `puts`, `set`
        *   Couldn't really test `puts`, as I don't capture stdout.
*   Ultimately I'm going to want a fancier test harness.  I'm thinking of
    a set of subcommands:
    *   molt shell
    *   molt run
    *   molt test


### 2019-01-18 (Friday)
*   Extended `Interp::eval` with the basic parser skeleton.
    *   Handles comments
    *   Handles quoted and braced strings.
    *   Does not yet handle backslash escapes, or command and variable
        interpolation.

### 2019-01-16 (Wednesday)
*   Added `Context` struct as a parsing aid.

### 2019-01-14 (Monday)
*   Result handling:
    *   `Result<>` and the `?` syntax is the way Rust provides non-local
        returns back through the call stack.
    *   That's the behavior we want for all of the result codes except
        TCL_OK.
    *   Thus, TCL_OK really is `Ok(_)`, while TCL_RETURN, TCL_BREAK, TCL_CANCEL,
        and TCL_ERROR are all flavors of `Err(_)`.
    *   The T in `Ok(T)` can reasonably change from one function to another,
        i.e., in `molt::get_int()` T can be `i32`, which in `molt::eval()` it
        can be a String.  But the E in `Err(E)` really needs to be the same,
        so that it can propagate.
    *   So what I want is `type InterpResult = Result<String,ResultCode>` where
        `ResultCode` is `enum {Error(String), Return(String), Break, Continue}`.
    *   I can mitigate the nuisance of using these codes in client code by
        defining some helper functions, e.g., `fn error(String) -> InterpResult`.

### 2019-01-13 (Sunday)
*   Beginning to try to replicate the Tcl 7.6 Tcl_Eval in Rust.
    *   Was able to follow Tcl_Eval for the most part.
        *   Although it uses some gotos.
    *   But Tcl_Eval calls TclParseWords, which implements a finite
        state machine using gotos in a way that simply isn't easily
        translatable into Rust.  Humph.
    *   And, of course, there's lots of low-level memory management
        foofaraw that doesn't apply to what I'm doing.
    *   And Ousterhout et al were a little casual about their
        indentation.
    *   I might actually be better off trying to implement the
        Octalogue directly (https://wiki.tcl-lang.org/page/Dodekalogue).
*   What have I learned?
    *   Tcl 7.6 isn't a great example (though it will help)
        *   Still highly optimized.
        *   Logic is obscured by C memory handling
            *   Rust vectors and iterators should help a lot.
    *   Requirements:
        *   Ability to parse without evaluating (e.g., "info complete")
        *   Need to track stack depth, and cut it short before the Rust
            app blows up.
            *   Therefore, using "?" syntax isn't desirable in
                molt::eval, as I can't decrement the stack depth.
    *   Result and result code handling
        *   Tcl's interp result and return code scheme isn't a great match
            for Rust's `Result<>` type.  What you want to do is add
            Break, Continue, and Return(val).
        *   It's probably easier to add a "result" String to interp, to be
            set for error messages and other result values, and add
            a ResultCode enum for use with Ok.
        *   Begin as you mean to go on: the "result" object probably should
            wrap a string rather than be a string, so I can implement
            something like Tcl_Obj in the long run.
*   Tried this; don't like it.
    *   Using `Result<>` is handy for check_args, etc., but otherwise
        a nuisance.
        *   Better to use a custom return enum, and write a macro
            like try!().
        *   Did that. (Except for try!)
*   Parsing context
    *   Simple struct.  Contains a peekable iterator, and parsing
        flags.  eval() creates it, passes it to eval_script() (new), which
        parses and evaluates commands.
        *   Flags: parse only, looking for square bracket or not,
            maybe stack depth.

## 2019-01-09 (Wednesday)
*   Extended the Interp::eval() method to actually parse a script, execute
    each command, and return the result of the last command.
    *   It throws the proper error if a command isn't remembered.
*   The shell now calls Interp::eval() when it ought to.
*   Next steps:
    *   Add set and unset methods, and variable storage.
    *   Reorganize the code.
    *   Add string quoting and interpolation to the parser.
    *   Add list processing.
*   Basic principle for now: naive is fine.  Make it naive, and write
    a test suite.  Then I can make it smarter.

## 2019-01-08 (Tuesday)
*   Revised to use command storage and traits as described in yesterday's
    journal entry.
*   Added a rustyline-based shell, but it doesn't actually call the interpreter
    yet.

## 2019-01-07 (Monday)

*   Insight: Command Storage
    *   The commands map is a map from String to Rc<CommandEnum>
    *   A command can be a built-in command function, or a proc.
        CommandEnum can handle both cases.
    *   Commands are *always* looked up by name at run time.
        *   Because the name can be changed, and procs can be
            redefined.
    *   Basic Principle: Tcl is evaluated *as though* the scripts and
        proc bodies were saved as Strings, not byte-compiled.
    *   When evaluating a proc body, the interpreter clones the
        Rc<CommandEnum>.  The reference count will be decremented at
        the end of the call.
    *   If the proc renames itself, the lookup table is changed, but
        the definition is not, and since it's an Rc that's OK.
    *   If the proc redefines itself, the Rc in the hashmap is replaced
        by a new one; and when the proc stops executing, the old version
        is cleaned up.
    *   Woohoo!
*   Insight: Command Context
    *   A command can be passed a context struct using RefCell.  It can
        borrow it and update it as needed, so long as it itself is
        executing.
    *   Still to be answered: how to allow different commands to be
        passed different context cells?
        *   Probably need to use trait objects.
        *   A proc is already a struct.
        *   A built-in command could also be implemented as a struct.
*   Simplest approach for now:
    *   Parse and evaluate in one go.
        *   Simplifies the parser.
        *   Pretty much guarantees I get the right semantics.
    *   Write detailed tests.
    *   Then elaborate as needed.

## 2019-01-06 (Sunday)

*   Still pondering how to add context to client-defined commands.
    *   So that the command can make direct changes to the user's data.
*   At present, Interp is defined as Interp<T>, and a mutable T is passed
    to each command when it executes.  But it means that all commands
    get the same T.  This might be fine for a game, where there's a single
    context, but it's not general.
*   It might be possible to give each command its own context struct, which
    is *owned* by the Interp and can be modified by the command; and then
    queried by the owner of the Interp.

## 2019-01-05 (Saturday)

*   Created the project.
*   The first step is to parse a script into commands, and parse the commands
    into words, according to the Dodekalogue.
*   I will need an Interp to handle this.
*   Added an Interp struct with new(), define(), eval() methods, although eval()
    doesn't do anythingy yet.
*   Added molt_check_args() function.  Perhaps should be method.
    *   Not clear whether I want the Interp API to be methods or functions.
*   Realized that I needed a Context type, so that client-created extensions
    can access their context.  But I'm not at all sure how to do this
    generally; it's much trickier than in C.<|MERGE_RESOLUTION|>--- conflicted
+++ resolved
@@ -27,7 +27,6 @@
     *   info.chars points at the next character in the input.
     *   let mut p = info.chars.clone() gives us the ability to work farther along.
     *   info.chars = p updates the pointer to the next thing.
-<<<<<<< HEAD
 *   Wrote CharPtr, a simple struct that wraps the peekable iterator and makes it work more
     like a `char* p`;
 *   Added and tested `expr_looks_like_int()`.
@@ -35,8 +34,6 @@
     *   expr_lex() needs routines that parse an unsigned long or double out of a string,
         leaving whatever's left in place.  Not clear how to do that.  The `&str.parse()`
         method doesn't do that.
-=======
-    *   Built this into CharPtr.
 *   Note: you can't easily compare two iterators for equality the way you can
     compare two `char*`'s.  Better approach: ask parsing routine to return
     `Result<Option<_>,ResultCode>`.  Keep the cloned iterator if Some, and
@@ -45,7 +42,7 @@
         get the index of each character.  Then I could compare these for
         equality.
     *   Tried this; it appears to work.  I'd rather avoid it, though.
->>>>>>> 841d3f1f
+        Took the changes out.
 
 ### 2019-02-03
 *   Expression Parsing
